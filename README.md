# Supersonic

Rock-solid GitHub PR automation for modern applications. Supersonic provides a high-level API for programmatically creating and managing Pull Requests, designed specifically for AI and SaaS applications that need to propose changes to user repositories.

## Table of Contents

- [Why Supersonic?](#why-supersonic)
- [Features](#features)
- [Installation](#installation)
- [Quick Start](#quick-start)
  - [Easiest Start](#easiest-start)
  - [Update Single File](#update-single-file)
  - [Update Multiple Files](#update-multiple-files)
  - [Using the CLI (experimental)](#using-the-cli-experimental)
- [Pull Request Configuration](#pull-request-configuration)
  - [Basic Usage](#basic-usage)
  - [Using PRConfig](#using-prconfig)
  - [Enterprise Usage](#enterprise-usage)
- [Configuration](#configuration)
  - [Full Configuration Options](#full-configuration-options)
  - [Environment Variables](#environment-variables)
- [Use Cases](#use-cases)
  - [AI-Powered Code Improvements](#ai-powered-code-improvements)
  - [Automated Documentation Updates](#automated-documentation-updates)
  - [Configuration Management](#configuration-management)
- [Development](#development)
  - [Setup](#setup)
  - [Code Style](#code-style)
- [License](#license)


## Why Supersonic?

Modern AI and SaaS applications often need to propose changes to user repositories—whether it's AI-suggested improvements, automated documentation updates, or configuration changes. However, creating Pull Requests programmatically through the GitHub API can be complex and error-prone.

Supersonic solves this:

- **Simple, High-Level API**: Create PRs with a single function call, using files or plain text content
- **Safe Defaults**: All changes are created as PRs, allowing users to review before merging
- **Enterprise Ready**: Full support for GitHub Enterprise and custom base URLs
- **Async by Default**: Built for high-performance services that need to handle multiple PR creations
- **Excessively customizable**: Full control over PR creation, set draft mode, reviewers, labels, etc.
- **Best for apps, useful for scripts too**: Plug it into your SaaS app and delight your users. Or automate internal workflows.

Common use cases:
- AI applications suggesting code improvements
- Documentation generators keeping docs in sync with code
- Configuration management tools proposing config updates
- Any service that needs to propose changes to user repositories

We use this at [Cased](https://cased.com) to support our DevOps automations.

## Installation

```bash
# Using pip with uv (recommended)
uv pip install supersonic

# Development installation
git clone https://github.com/cased/supersonic
cd supersonic
uv venv
source .venv/bin/activate
uv pip install -r requirements-dev.txt
uv pip install -e .
```

## Quick Start

### Easiest Start

<<<<<<< HEAD
First an idea of what Supersonic can do. 
=======
First an idea of what Granite can do. 
>>>>>>> c8c44fc8
Say you just want to create a PR to update a file—here's the simplest way:

```python
from supersonic import Supersonic

supersonic = Supersonic("your-github-token")

# Create a PR to update a file
pr_url = await supersonic.create_pr_from_content(
    repo="user/repo",
    content="print('hello world')",
    path="hello.py"
)

print(f"Created PR: {pr_url}")
```


<<<<<<< HEAD
`supersonic` will automatically create a branch, create a PR with changes to the upstream file called `hello.py`, 
=======
`granite` will automatically create a branch, create a PR with changes to the upstream file called `hello.py`, 
>>>>>>> c8c44fc8
and return the PR URL. In this case, it will also automatically generate a simple title and description for the PR. 
You'll probably want more customization, or to use files instead of strings to generate the PR—so read on.

### Update Single File

Sometimes you just want to update a single file and create a PR for it. You can either provide the content directly as a string, 
or point to a local file that contains the changes:

```python
# Update with content directly
pr_url = await supersonic.create_pr_from_content(
    repo="user/repo",
    content="print('hello')",
    path="src/hello.py",
    title="Add hello script",  # Optional
    description="Adds a simple hello world script",  # Optional
    draft=False,  # Optional, create as draft PR
    labels=["enhancement"],  # Optional labels
    reviewers=["username"]  # Optional reviewers
)

# Update a file
pr_url = await supersonic.create_pr_from_file(
    repo="user/repo",
    local_file_path="local/config.json",
    upstream_path="config/settings.json",
    title="Update configuration",  # Optional
    base_branch="develop"  # Optional, customize target branch
)
```

### Update Multiple Files

Need to update several files at once? Maybe you're updating configuration files across multiple services,
or generating documentation for multiple endpoints? The `update_files` method lets you batch changes together. In `files`, pass a dictionary of upstream file paths as keys, and content strings as values:

```python
# Update multiple files
pr_url = await supersonic.create_pr_from_files(
    repo="user/repo",
    files={
        "config/settings.json": '{"debug": true}',
        "README.md": "# Updated Docs\n\nNew content here"
    },
    title="Update configuration and docs",  # Optional
    description="""
    This PR includes two changes:
    1. Updated debug settings
    2. Refreshed documentation
    """,  # Optional
    labels=["config", "docs"],  # Optional
    reviewers=["tech-lead", "docs-team"]  # Optional
)
```

### Using the CLI (experimental)

All the same functionality is available through the command line interface, which is experimental.
This is great for scripts or when you want to quickly create PRs without writing code:

```bash
# Update file with content directly
supersonic --token ghp_xxx update-content user/repo "print('hello')" src/hello.py \
  --title "Add hello script" \
  --description "Adds a hello world script" \
  --reviewers username1,username2

# Update a single file
supersonic --token ghp_xxx update user/repo config.json config/settings.json \
  --title "Update configuration" \
  --labels config,automated

# Update multiple files
supersonic --token ghp_xxx update-files user/repo \
  -f '{"debug": true}' config/settings.json \
  -f "# Title" README.md \
  --title "Update configs and docs" \
  --draft  # Create as draft PR
```

## Pull Request Configuration

### Basic Usage

```python
# Configure PR options as keyword arguments
pr_url = await supersonic.update_content(
    repo="user/repo",
    content="print('hello')",
    path="src/hello.py",
    title="Add hello script",
    description="Adds a hello world script",
    base_branch="main",
    draft=False,
    labels=["enhancement"],
    reviewers=["username"]
)
```

### Using PRConfig

For more control and reusability, use the PRConfig class:

```python
from supersonic import PRConfig

config = PRConfig(
    title="Update configuration",  # Optional, defaults to "Automated changes"
    description="""
    This PR updates the configuration file with new settings.
    
    Changes:
    - Updated API endpoints
    - Added new feature flags
    """,  # Optional, supports markdown
    base_branch="main",
    draft=False,
    labels=["automated"],
    reviewers=["user1", "user2"],
    team_reviewers=["team1"],
    merge_strategy="squash",  # "merge", "squash", or "rebase"
    delete_branch_on_merge=True,
    auto_merge=False
)

pr_url = await supersonic.create_pr(
    repo="user/repo",
    changes={"config.json": new_config_content},
    config=config
)
```

### Enterprise Usage

```python
supersonic = Supersonic({
    "github_token": "your-token",
    "base_url": "https://github.your-company.com/api/v3",
    "app_name": "your-tool",
    "default_pr_config": {
        "base_branch": "main",
        "draft": False,
        "labels": ["automated"],
        "merge_strategy": "squash",
        "delete_branch_on_merge": True
    }
})
```

## Configuration

### Full Configuration Options

<<<<<<< HEAD
You can optioanlly use a configuration dictionary when creating a `Supersonic` instance.
=======
You can optioanlly use a configuration dictionary when creating a `Granite` instance.
>>>>>>> c8c44fc8
Only the GitHub token is required, and there are many options.

```python
config = {
    # Required
    "github_token": "your-token",
    
    # Optional
    "base_url": "https://api.github.com",  # For GitHub Enterprise
    "app_name": "your-app-name",
    
    # Default PR Configuration
    "default_pr_config": {
        "title": "Automated Update",  # Optional
        "description": "Changes proposed by Supersonic",  # Optional
        "base_branch": "main",
        "draft": False,
        "labels": ["automated"],
        "reviewers": [],
        "team_reviewers": [],
        "auto_merge": False,
        "merge_strategy": "squash",
        "delete_branch_on_merge": True
    }
}

supersonic = Supersonic(config)
```

### Environment Variables

Supersonic looks for these environment variables:
- `GITHUB_TOKEN`: GitHub API token

## Use Cases

### AI-Powered Code Improvements

Perfect for AI applications that suggest code improvements. Supersonic makes it easy to turn AI suggestions into pull requests:

```python
async def handle_improvement_request(repo: str, file_path: str, user_prompt: str):
    # Your AI logic to generate improvements
    improved_code = await ai.improve_code(user_prompt)
    
    # Create PR with improvements
    supersonic = Supersonic(config)
    pr_url = await supersonic.update_content(
        repo=repo,
        content=improved_code,
        path=file_path,
        title=f"AI: {user_prompt[:50]}...",
        description="""
        AI-suggested improvements based on code analysis.
        Please review the changes carefully.
        """,
        draft=True,  # Let users review AI changes
        labels=["ai-improvement"],
        reviewers=["tech-lead"]
    )
    return pr_url
```

### Automated Documentation Updates

Keep documentation in sync with code changes:

```python
async def update_api_docs(repo: str, api_changes: Dict[str, Any]):
    # Generate updated docs
    docs = {
        "docs/api/endpoints.md": generate_endpoint_docs(api_changes),
        "docs/api/types.md": generate_type_docs(api_changes),
        "README.md": update_quickstart(api_changes)
    }
    
    # Create PR with all doc updates
    supersonic = Supersonic(config)
    pr_url = await supersonic.update_files(
        repo=repo,
        files=docs,
        title="Update API documentation",
        description="""
        # API Documentation Updates
        
        Automatically generated documentation updates based on API changes.
        """,
        labels=["documentation"],
        reviewers=["docs-team"],
        team_reviewers=["api-team"]
    )
    return pr_url
```

### Configuration Management

Manage customer configurations through PRs:

```python
async def update_customer_config(customer_id: str, new_settings: Dict):
    repo = f"customers/{customer_id}/config"
    config_json = json.dumps(new_settings, indent=2)
    
    supersonic = Supersonic(config)
    pr_url = await supersonic.update_content(
        repo=repo,
        content=config_json,
        path="settings.json",
        title="Update customer configuration",
        description=f"""
        Configuration updates for customer {customer_id}
        
        Changes:
        {format_changes(new_settings)}
        """,
        reviewers=[f"@{customer_id}-admin"],  # Auto-assign customer admin
        labels=["config-change"],
        auto_merge=True,  # Enable auto-merge if tests pass
        merge_strategy="squash"
    )
    return pr_url
```

## Development

### Setup

```bash
# Clone repository
git clone https://github.com/cased/supersonic
cd supersonic

# Create a new virtual environment
uv venv

# Install dependencies
uv pip install -r requirements-dev.txt
uv pip install -e .

# Run tests
uv run pytest
```

### Code Style

We use:
- `ruff` for linting and formatting
- `mypy` for type checking

All run in GitHub Actions on every PR.

## License

MIT License - see [LICENSE](LICENSE) file for details.<|MERGE_RESOLUTION|>--- conflicted
+++ resolved
@@ -69,11 +69,8 @@
 
 ### Easiest Start
 
-<<<<<<< HEAD
 First an idea of what Supersonic can do. 
-=======
-First an idea of what Granite can do. 
->>>>>>> c8c44fc8
+
 Say you just want to create a PR to update a file—here's the simplest way:
 
 ```python
@@ -92,11 +89,7 @@
 ```
 
 
-<<<<<<< HEAD
 `supersonic` will automatically create a branch, create a PR with changes to the upstream file called `hello.py`, 
-=======
-`granite` will automatically create a branch, create a PR with changes to the upstream file called `hello.py`, 
->>>>>>> c8c44fc8
 and return the PR URL. In this case, it will also automatically generate a simple title and description for the PR. 
 You'll probably want more customization, or to use files instead of strings to generate the PR—so read on.
 
@@ -250,11 +243,7 @@
 
 ### Full Configuration Options
 
-<<<<<<< HEAD
-You can optioanlly use a configuration dictionary when creating a `Supersonic` instance.
-=======
-You can optioanlly use a configuration dictionary when creating a `Granite` instance.
->>>>>>> c8c44fc8
+You can optionally use a configuration dictionary when creating a `Supersonic` instance.
 Only the GitHub token is required, and there are many options.
 
 ```python
